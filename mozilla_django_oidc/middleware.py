import logging
import time
<<<<<<< HEAD
import requests

try:
    from urllib.parse import urlencode
except ImportError:
    # Python < 3
    from urllib import urlencode

from django.core.exceptions import ImproperlyConfigured, PermissionDenied
from django.urls import reverse
from django.contrib.auth import BACKEND_SESSION_KEY, logout as django_logout
=======

from django.contrib.auth import BACKEND_SESSION_KEY
>>>>>>> 56773c17
from django.http import HttpResponseRedirect, JsonResponse
from django.urls import reverse
from django.utils.crypto import get_random_string
from django.utils.deprecation import MiddlewareMixin
from django.utils.functional import cached_property
from django.utils.module_loading import import_string

<<<<<<< HEAD
from mozilla_django_oidc.auth import (
    OIDCAuthenticationBackend,
    store_tokens,
    store_expiration_times,
)
from mozilla_django_oidc.utils import (
    absolutify,
    import_from_settings,
)
=======
from mozilla_django_oidc.auth import OIDCAuthenticationBackend
from mozilla_django_oidc.utils import (absolutify,
                                       add_state_and_nonce_to_session,
                                       import_from_settings)

try:
    from urllib.parse import urlencode
except ImportError:
    # Python < 3
    from urllib import urlencode
>>>>>>> 56773c17


LOGGER = logging.getLogger(__name__)


class SessionRefresh(MiddlewareMixin):
    """Refreshes the session with the OIDC RP after expiry seconds

    For users authenticated with the OIDC RP, verify tokens are still valid and
    if not, force the user to re-authenticate silently.

    """

    @staticmethod
    def get_settings(attr, *args):
        return import_from_settings(attr, *args)

    @cached_property
    def exempt_urls(self):
        """Generate and return a set of url paths to exempt from SessionRefresh

        This takes the value of ``settings.OIDC_EXEMPT_URLS`` and appends three
        urls that mozilla-django-oidc uses. These values can be view names or
        absolute url paths.

        :returns: list of url paths (for example "/oidc/callback/")

        """
        exempt_urls = list(self.get_settings('OIDC_EXEMPT_URLS', []))
        exempt_urls.extend([
            'oidc_authentication_init',
            'oidc_authentication_callback',
            'oidc_logout',
        ])

        return set([
            url if url.startswith('/') else reverse(url)
            for url in exempt_urls
        ])

    def is_refreshable_url(self, request, get_only):
        """Takes a request and returns whether it triggers a refresh examination

        :arg HttpRequest request:
        :arg bool get_only:

        :returns: boolean

        """
        # Do not attempt to refresh the session if the OIDC backend is not used
        backend_session = request.session.get(BACKEND_SESSION_KEY)
        is_oidc_enabled = True
        if backend_session:
            auth_backend = import_string(backend_session)
            is_oidc_enabled = issubclass(auth_backend, OIDCAuthenticationBackend)

        return (
            (not get_only or request.method == 'GET') and
            request.user.is_authenticated and
            is_oidc_enabled and
            request.path not in self.exempt_urls
        )

    def is_expired(self, request):
        expiration = request.session.get('oidc_id_token_expiration', 0)
        now = time.time()
        if expiration > now:
            # The id_token is still valid, so we don't have to do anything.
            LOGGER.debug('id token is still valid (%s > %s)', expiration, now)
            return False

        return True

    def process_request(self, request):
        if not self.is_refreshable_url(request, get_only=True):
            LOGGER.debug('request is not refreshable')
            return

        if not self.is_expired(request):
            return

        LOGGER.debug('id token has expired')
        # The id_token has expired, so we have to re-authenticate silently.
        auth_url = self.get_settings('OIDC_OP_AUTHORIZATION_ENDPOINT')
        client_id = self.get_settings('OIDC_RP_CLIENT_ID')
        state = get_random_string(self.get_settings('OIDC_STATE_SIZE', 32))

        # Build the parameters as if we were doing a real auth handoff, except
        # we also include prompt=none.
        params = {
            'response_type': 'code',
            'client_id': client_id,
            'redirect_uri': absolutify(
                request,
                reverse(self.get_settings('OIDC_AUTHENTICATION_CALLBACK_URL',
                                          'oidc_authentication_callback'))
            ),
            'state': state,
            'scope': self.get_settings('OIDC_RP_SCOPES', 'openid email'),
            'prompt': 'none',
        }

        if self.get_settings('OIDC_USE_NONCE', True):
            nonce = get_random_string(self.get_settings('OIDC_NONCE_SIZE', 32))
            params.update({
                'nonce': nonce
            })

        add_state_and_nonce_to_session(request, state, params)

        request.session['oidc_login_next'] = request.get_full_path()

        query = urlencode(params)
        redirect_url = '{url}?{query}'.format(url=auth_url, query=query)
        if request.is_ajax():
            # Almost all XHR request handling in client-side code struggles
            # with redirects since redirecting to a page where the user
            # is supposed to do something is extremely unlikely to work
            # in an XHR request. Make a special response for these kinds
            # of requests.
            # The use of 403 Forbidden is to match the fact that this
            # middleware doesn't really want the user in if they don't
            # refresh their session.
            response = JsonResponse({'refresh_url': redirect_url}, status=403)
            response['refresh_url'] = redirect_url
            return response
        return HttpResponseRedirect(redirect_url)


class RefreshOIDCToken(SessionRefresh):
    """
    A middleware that will refresh the access token following proper OIDC protocol:
    https://auth0.com/docs/tokens/refresh-token/current
    """
    def process_request(self, request):
        if not self.is_refreshable_url(request, get_only=False):
            LOGGER.debug('request is not refreshable')
            return

        if not self.is_expired(request):
            return

        token_url = import_from_settings('OIDC_OP_TOKEN_ENDPOINT')
        client_id = import_from_settings('OIDC_RP_CLIENT_ID')
        client_secret = import_from_settings('OIDC_RP_CLIENT_SECRET')
        refresh_token = request.session.get('oidc_refresh_token')

        if self._is_refresh_token_expired(request):
            renew_refresh_token = import_from_settings(
                'OIDC_RENEW_REFRESH_TOKEN', False,
            )
            # Since SessionRefresh ignore POST requests, refresh tokens
            # expired during POST requests are not passed to super class.
            if renew_refresh_token and request.method.upper() == 'GET':
                return super(RefreshOIDCToken, self).process_request(request)
            else:
                # Force logout the user to manually login again with a
                # valid session.
                django_logout(request)
                raise PermissionDenied('Refresh token expired on POST.')

        if not refresh_token:
            LOGGER.debug('no refresh token stored')
            raise ImproperlyConfigured('Refresh token missing.')

        token_payload = {
            'grant_type': 'refresh_token',
            'client_id': client_id,
            'client_secret': client_secret,
            'refresh_token': refresh_token,
        }

        response = requests.post(
            token_url,
            data=token_payload,
            verify=import_from_settings('OIDC_VERIFY_SSL', True),
        )
        if response.status_code != 200:
            # Force logout the user to manually login again with a
            # valid session.
            django_logout(request)
            raise PermissionDenied('Error during refresh_token grant request.')

        token_info = response.json()
        id_token = token_info.get('id_token')
        access_token = token_info.get('access_token')
        refresh_token = token_info.get('refresh_token')

        store_expiration_times(request.session)
        store_tokens(request.session, access_token, id_token, refresh_token)

    @staticmethod
    def _is_refresh_token_expired(request):
        refresh_toke_expire_time = import_from_settings(
            'OIDC_RENEW_REFRESH_TOKEN_EXPIRY_SECONDS', 0,
        )
        if not refresh_toke_expire_time:
            return False

        refresh_token_expire = (
            request.session.get('oidc_id_token_expiration', 0)
            - import_from_settings('OIDC_RENEW_ID_TOKEN_EXPIRY_SECONDS')
            + refresh_toke_expire_time
        )
        now = time.time()
        if refresh_token_expire > now:
            # The refresh_token is still valid, we don't have to do anything.
            LOGGER.debug(
                'refresh token is still valid (%s > %s)',
                refresh_token_expire, now,
            )
            return False

        return True<|MERGE_RESOLUTION|>--- conflicted
+++ resolved
@@ -1,6 +1,5 @@
 import logging
 import time
-<<<<<<< HEAD
 import requests
 
 try:
@@ -12,39 +11,21 @@
 from django.core.exceptions import ImproperlyConfigured, PermissionDenied
 from django.urls import reverse
 from django.contrib.auth import BACKEND_SESSION_KEY, logout as django_logout
-=======
-
-from django.contrib.auth import BACKEND_SESSION_KEY
->>>>>>> 56773c17
+
 from django.http import HttpResponseRedirect, JsonResponse
-from django.urls import reverse
 from django.utils.crypto import get_random_string
 from django.utils.deprecation import MiddlewareMixin
 from django.utils.functional import cached_property
 from django.utils.module_loading import import_string
 
-<<<<<<< HEAD
 from mozilla_django_oidc.auth import (
     OIDCAuthenticationBackend,
     store_tokens,
     store_expiration_times,
 )
 from mozilla_django_oidc.utils import (
-    absolutify,
-    import_from_settings,
+    absolutify, add_state_and_nonce_to_session, import_from_settings,
 )
-=======
-from mozilla_django_oidc.auth import OIDCAuthenticationBackend
-from mozilla_django_oidc.utils import (absolutify,
-                                       add_state_and_nonce_to_session,
-                                       import_from_settings)
-
-try:
-    from urllib.parse import urlencode
-except ImportError:
-    # Python < 3
-    from urllib import urlencode
->>>>>>> 56773c17
 
 
 LOGGER = logging.getLogger(__name__)
